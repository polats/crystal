import { useState, useEffect, useRef, useCallback } from 'react';
<<<<<<< HEAD
import { ChevronRight, ChevronDown, Folder as FolderIcon, FolderOpen, Plus, Settings, GripVertical, Archive } from 'lucide-react';
=======
import { ChevronRight, ChevronDown, Folder as FolderIcon, FolderOpen, Plus, Settings, GripVertical, Archive, GitBranch, RefreshCw } from 'lucide-react';
>>>>>>> bf5b7a0b
import { useSessionStore } from '../stores/sessionStore';
import { useErrorStore } from '../stores/errorStore';
import { SessionListItem } from './SessionListItem';
import { CreateSessionDialog } from './CreateSessionDialog';
import { MainBranchWarningDialog } from './MainBranchWarningDialog';
import ProjectSettings from './ProjectSettings';
import { EmptyState } from './EmptyState';
import { LoadingSpinner } from './LoadingSpinner';
import { API } from '../utils/api';
import { debounce } from '../utils/debounce';
import type { Session } from '../types/session';
import type { Project } from '../types/project';
import type { Folder } from '../types/folder';

interface ProjectWithSessions extends Project {
  sessions: Session[];
  folders: Folder[];
}

interface DragState {
  type: 'project' | 'session' | 'folder' | null;
  projectId: number | null;
  sessionId: string | null;
  folderId: string | null;
  overType: 'project' | 'session' | 'folder' | null;
  overProjectId: number | null;
  overSessionId: string | null;
  overFolderId: string | null;
}

export function DraggableProjectTreeView() {
  const [projectsWithSessions, setProjectsWithSessions] = useState<ProjectWithSessions[]>([]);
  const [archivedProjectsWithSessions, setArchivedProjectsWithSessions] = useState<ProjectWithSessions[]>([]);
  const [expandedProjects, setExpandedProjects] = useState<Set<number>>(new Set());
  const [expandedFolders, setExpandedFolders] = useState<Set<string>>(new Set());
  const [expandedArchivedProjects, setExpandedArchivedProjects] = useState<Set<number>>(new Set());
  const [showArchivedSessions, setShowArchivedSessions] = useState(false);
  const [isLoading, setIsLoading] = useState(true);
  const [isLoadingArchived, setIsLoadingArchived] = useState(false);
  const [showCreateDialog, setShowCreateDialog] = useState(false);
  const [selectedProjectForCreate, setSelectedProjectForCreate] = useState<Project | null>(null);
  const [showProjectSettings, setShowProjectSettings] = useState(false);
  const [selectedProjectForSettings, setSelectedProjectForSettings] = useState<Project | null>(null);
  const [showAddProjectDialog, setShowAddProjectDialog] = useState(false);
  const [newProject, setNewProject] = useState({ name: '', path: '', buildScript: '', runScript: '' });
  const activeSessionId = useSessionStore((state) => state.activeSessionId);
  const { setActiveSession } = useSessionStore();
  const [showMainBranchWarning, setShowMainBranchWarning] = useState(false);
  const [pendingMainBranchProject, setPendingMainBranchProject] = useState<Project | null>(null);
  const [detectedMainBranch, setDetectedMainBranch] = useState<string>('main');
  const [detectedBranchForNewProject, setDetectedBranchForNewProject] = useState<string | null>(null);
  
  // Track recent sessions to handle auto-selection for multiple session creation
  const [pendingAutoSelect, setPendingAutoSelect] = useState<{
    sessionId: string;
    timeoutId: NodeJS.Timeout;
    session: Session;
  } | null>(null);
  const [showCreateFolderDialog, setShowCreateFolderDialog] = useState(false);
  const [refreshingProjects, setRefreshingProjects] = useState<Set<number>>(new Set());
  const [selectedProjectForFolder, setSelectedProjectForFolder] = useState<Project | null>(null);
  const [newFolderName, setNewFolderName] = useState('');
  const [parentFolderForCreate, setParentFolderForCreate] = useState<Folder | null>(null);
  const { showError } = useErrorStore();
  
  // Folder rename state
  const [editingFolderId, setEditingFolderId] = useState<string | null>(null);
  const [editingFolderName, setEditingFolderName] = useState('');
  
  // Drag state
  const [dragState, setDragState] = useState<DragState>({
    type: null,
    projectId: null,
    sessionId: null,
    folderId: null,
    overType: null,
    overProjectId: null,
    overSessionId: null,
    overFolderId: null
  });
  const dragCounter = useRef(0);

  // Create debounced save function
  const saveUIState = useCallback(
    debounce(async (projectIds: number[], folderIds: string[]) => {
      try {
        await window.electronAPI?.uiState?.saveExpanded(projectIds, folderIds);
      } catch (error) {
        console.error('[DraggableProjectTreeView] Failed to save UI state:', error);
      }
    }, 500),
    []
  );

  // Save UI state whenever expanded state changes
  useEffect(() => {
    const projectIds = Array.from(expandedProjects);
    const folderIds = Array.from(expandedFolders);
    saveUIState(projectIds, folderIds);
  }, [expandedProjects, expandedFolders, saveUIState]);

  // Ensure paths are expanded when active session changes (for auto-selection)
  useEffect(() => {
    if (activeSessionId) {
      // Find the session to get its project and folder IDs
      const session = projectsWithSessions
        .flatMap(project => project.sessions)
        .find(s => s.id === activeSessionId);
      
      if (session) {
        console.log('[DraggableProjectTreeView] Active session changed to:', session.id, 'ensuring paths are expanded');
        
        // Ensure project is expanded
        if (session.projectId && !expandedProjects.has(session.projectId)) {
          console.log('[DraggableProjectTreeView] Expanding project for active session:', session.projectId);
          setExpandedProjects(prev => new Set([...prev, session.projectId!]));
        }
        
        // Ensure folder is expanded
        if (session.folderId && !expandedFolders.has(session.folderId)) {
          console.log('[DraggableProjectTreeView] Expanding folder for active session:', session.folderId);
          setExpandedFolders(prev => new Set([...prev, session.folderId!]));
        }
      }
    }
  }, [activeSessionId, projectsWithSessions, expandedProjects, expandedFolders]);

  const handleFolderCreated = (folder: Folder) => {
    // Add the folder to the appropriate project
    setProjectsWithSessions(prevProjects => {
      
      const updatedProjects = prevProjects.map(project => {
        if (project.id === folder.projectId) {
          const updatedProject = {
            ...project,
            folders: [...(project.folders || []), folder]
          };
          return updatedProject;
        }
        return project;
      });
      
      return updatedProjects;
    });
    
    // Auto-expand the folder when it's created
    setExpandedFolders(prev => {
      const newSet = new Set([...prev, folder.id]);
      return newSet;
    });
    
    // Also auto-expand the project that contains the new folder
    if (folder.projectId) {
      setExpandedProjects(prev => {
        const newSet = new Set([...prev, folder.projectId]);
        return newSet;
      });
    }
  };

  useEffect(() => {
    loadProjectsWithSessions();
    
    // Set up event listeners for session updates with targeted updates
    const handleSessionCreated = (newSession: Session) => {
      
      if (!newSession.projectId) {
        console.warn('[DraggableProjectTreeView] Session created without projectId, reloading all');
        loadProjectsWithSessions();
        return;
      }
      
      // Check if this session belongs to a folder that might not exist yet
      if (newSession.folderId) {
        const project = projectsWithSessions.find(p => p.id === newSession.projectId);
        const folderExists = project?.folders?.some(f => f.id === newSession.folderId);
        
        if (!folderExists) {
          // Reload to get the folder that might have been created
          loadProjectsWithSessions();
          return;
        }
      }
      
      // Add the new session to the appropriate project without reloading everything
      setProjectsWithSessions(prevProjects => {
        const updatedProjects = prevProjects.map(project => {
          if (project.id === newSession.projectId) {
            // Add the new session to this project
            const updatedProject = {
              ...project,
              sessions: [...project.sessions, newSession]
            };
            return updatedProject;
          }
          return project;
        });
        
        // If no project was found, log a warning
        if (!updatedProjects.some(p => p.id === newSession.projectId)) {
          console.warn('[DraggableProjectTreeView] No matching project found for session projectId:', newSession.projectId);
        }
        
        return updatedProjects;
      });
      
      // Auto-expand the project that contains the new session (immediate for all sessions)
      if (newSession.projectId) {
        console.log('[DraggableProjectTreeView] Immediately expanding project:', newSession.projectId);
        setExpandedProjects(prev => {
          const newSet = new Set([...prev, newSession.projectId!]);
          console.log('[DraggableProjectTreeView] Expanded projects now:', Array.from(newSet));
          return newSet;
        });
      }
      
      // If the session has a folderId, auto-expand that folder too (immediate for all sessions)
      if (newSession.folderId) {
        console.log('[DraggableProjectTreeView] Immediately expanding folder:', newSession.folderId);
        setExpandedFolders(prev => {
          const newSet = new Set([...prev, newSession.folderId!]);
          console.log('[DraggableProjectTreeView] Expanded folders now:', Array.from(newSet));
          return newSet;
        });
      }
      
      // Handle auto-selection with delayed logic to handle multiple sessions
      // When multiple sessions are created, only select the last one
      console.log('[DraggableProjectTreeView] Session created, handling auto-selection:', newSession.id, newSession.name);
      
      // Cancel any pending auto-selection
      if (pendingAutoSelect) {
        clearTimeout(pendingAutoSelect.timeoutId);
        console.log('[DraggableProjectTreeView] Cancelled previous pending auto-selection for:', pendingAutoSelect.sessionId);
      }
      
      // Set up delayed auto-selection for this session
      const timeoutId = setTimeout(() => {
        console.log('[DraggableProjectTreeView] Auto-selecting session after delay:', newSession.id, newSession.name);
        
        // Ensure all necessary paths are expanded when we auto-select
        // This is important for the final session in a batch
        if (newSession.projectId) {
          console.log('[DraggableProjectTreeView] Ensuring project is expanded:', newSession.projectId);
          setExpandedProjects(prev => new Set([...prev, newSession.projectId!]));
        }
        
        if (newSession.folderId) {
          console.log('[DraggableProjectTreeView] Ensuring folder is expanded:', newSession.folderId);
          setExpandedFolders(prev => new Set([...prev, newSession.folderId!]));
        }
        
        setActiveSession(newSession.id);
        navigateToSessions();
        setPendingAutoSelect(null);
      }, 500); // 500ms delay to allow other sessions in the batch to arrive
      
      setPendingAutoSelect({
        sessionId: newSession.id,
        timeoutId,
        session: newSession
      });
    };
    
    const handleSessionUpdated = (updatedSession: Session) => {
      
      // Update only the specific session that changed
      setProjectsWithSessions(prevProjects => 
        prevProjects.map(project => {
          // Find the project that contains this session
          const sessionIndex = project.sessions.findIndex(s => s.id === updatedSession.id);
          if (sessionIndex !== -1) {
            // Update the session in this project by merging the updates
            const updatedSessions = [...project.sessions];
            // Merge the updated fields with the existing session to preserve all data
            updatedSessions[sessionIndex] = {
              ...updatedSessions[sessionIndex],
              ...updatedSession
            };
            return {
              ...project,
              sessions: updatedSessions
            };
          }
          return project;
        })
      );
    };
    
    const handleSessionDeleted = (deletedSession: Session) => {
      // Remove the deleted session from the appropriate project without reloading everything
      setProjectsWithSessions(prevProjects => 
        prevProjects.map(project => {
          const sessionIndex = project.sessions.findIndex(s => s.id === deletedSession.id);
          if (sessionIndex !== -1) {
            // Remove the session from this project
            const updatedSessions = project.sessions.filter(s => s.id !== deletedSession.id);
            return {
              ...project,
              sessions: updatedSessions
            };
          }
          return project;
        })
      );
    };
    
    // Handler for folder updates
    const handleFolderUpdated = (updatedFolder: Folder) => {
      console.log('[DraggableProjectTreeView] Folder updated event received:', updatedFolder);
      
      // Update the folder in the appropriate project
      setProjectsWithSessions(prevProjects => 
        prevProjects.map(project => {
          if (project.id === updatedFolder.projectId) {
            return {
              ...project,
              folders: project.folders.map(folder => 
                folder.id === updatedFolder.id ? updatedFolder : folder
              )
            };
          }
          return project;
        })
      );
    };

    // Listen for IPC events
    if (window.electronAPI?.events) {
      const unsubscribeCreated = window.electronAPI.events.onSessionCreated(handleSessionCreated);
      const unsubscribeUpdated = window.electronAPI.events.onSessionUpdated(handleSessionUpdated);
      const unsubscribeDeleted = window.electronAPI.events.onSessionDeleted(handleSessionDeleted);
      const unsubscribeFolderCreated = window.electronAPI.events.onFolderCreated(handleFolderCreated);
      const unsubscribeFolderUpdated = window.electronAPI.events.onFolderUpdated(handleFolderUpdated);
      
      // Listen for project updates
      const unsubscribeProjectUpdated = window.electronAPI.events.onProjectUpdated((updatedProject: Project) => {
        
        // Update the project in our state
        setProjectsWithSessions(prevProjects => 
          prevProjects.map(project => {
            if (project.id === updatedProject.id) {
              // Merge the updated project data while preserving sessions and folders
              return {
                ...project,
                ...updatedProject,
                sessions: project.sessions,
                folders: project.folders
              };
            }
            return project;
          })
        );
      });
      
      return () => {
        unsubscribeCreated();
        unsubscribeUpdated();
        unsubscribeDeleted();
        unsubscribeFolderCreated();
        unsubscribeFolderUpdated();
        unsubscribeProjectUpdated();
        
        // Clean up pending auto-selection timeout
        if (pendingAutoSelect) {
          clearTimeout(pendingAutoSelect.timeoutId);
        }
      };
    }
  }, []);

  const loadProjectsWithSessions = async () => {
    try {
      setIsLoading(true);
      const response = await API.sessions.getAllWithProjects();
      if (response.success && response.data) {
        
        setProjectsWithSessions(response.data);
        
        // Try to load saved UI state
        let savedState = null;
        try {
          const stateResponse = await window.electronAPI?.uiState?.getExpanded();
          if (stateResponse?.success && stateResponse.data) {
            savedState = stateResponse.data;
          }
        } catch (error) {
          console.error('[DraggableProjectTreeView] Failed to load saved UI state:', error);
        }
        
        if (savedState && savedState.expandedProjects && savedState.expandedFolders) {
          // Use saved state
          setExpandedProjects(new Set(savedState.expandedProjects));
          setExpandedFolders(new Set(savedState.expandedFolders));
        } else {
          // Fall back to auto-expand logic
          const projectsToExpand = new Set<number>();
          const foldersToExpand = new Set<string>();
          
          response.data.forEach((project: ProjectWithSessions) => {
            if (project.sessions.length > 0) {
              projectsToExpand.add(project.id);
            }
            
            // Auto-expand folders that contain sessions
            if (project.folders && project.folders.length > 0) {
              project.folders.forEach(folder => {
                const folderHasSessions = project.sessions.some(s => s.folderId === folder.id);
                if (folderHasSessions) {
                  foldersToExpand.add(folder.id);
                }
              });
            }
          });
          
          // Also expand the project containing the active session
          if (activeSessionId) {
            response.data.forEach((project: ProjectWithSessions) => {
              if (project.sessions.some(s => s.id === activeSessionId)) {
                projectsToExpand.add(project.id);
              }
            });
          }
          
          setExpandedProjects(projectsToExpand);
          setExpandedFolders(foldersToExpand);
        }
      }
    } catch (error) {
      console.error('Failed to load projects with sessions:', error);
    } finally {
      setIsLoading(false);
    }
  };

  const loadArchivedSessions = async () => {
    try {
      setIsLoadingArchived(true);
      const response = await API.sessions.getArchivedWithProjects();
      if (response.success && response.data) {
        setArchivedProjectsWithSessions(response.data);
      }
    } catch (error) {
      console.error('Failed to load archived sessions:', error);
      showError({
        title: 'Failed to load archived sessions',
        error: error instanceof Error ? error.message : 'Unknown error occurred'
      });
    } finally {
      setIsLoadingArchived(false);
    }
  };

  const toggleProject = (projectId: number) => {
    setExpandedProjects(prev => {
      const newSet = new Set(prev);
      if (newSet.has(projectId)) {
        newSet.delete(projectId);
      } else {
        newSet.add(projectId);
      }
      return newSet;
    });
  };

  const toggleFolder = (folderId: string) => {
    setExpandedFolders(prev => {
      const newSet = new Set(prev);
      if (newSet.has(folderId)) {
        newSet.delete(folderId);
      } else {
        newSet.add(folderId);
      }
      return newSet;
    });
  };

  const handleStartFolderEdit = (folder: Folder) => {
    setEditingFolderId(folder.id);
    setEditingFolderName(folder.name);
  };

  const handleSaveFolderEdit = async () => {
    if (!editingFolderId || !editingFolderName.trim()) {
      setEditingFolderId(null);
      return;
    }

    try {
      const response = await API.folders.update(editingFolderId, { name: editingFolderName.trim() });
      if (response.success) {
        // Update local state
        setProjectsWithSessions(prev => prev.map(project => ({
          ...project,
          folders: project.folders.map(folder => 
            folder.id === editingFolderId 
              ? { ...folder, name: editingFolderName.trim() }
              : folder
          )
        })));
      } else {
        showError({
          title: 'Failed to rename folder',
          error: response.error || 'Unknown error occurred'
        });
      }
    } catch (error: any) {
      showError({
        title: 'Failed to rename folder',
        error: error.message || 'Unknown error occurred'
      });
    } finally {
      setEditingFolderId(null);
      setEditingFolderName('');
    }
  };

  const handleCancelFolderEdit = () => {
    setEditingFolderId(null);
    setEditingFolderName('');
  };

  // Helper function to build folder tree structure
  const buildFolderTree = (folders: Folder[]): Folder[] => {
    const folderMap = new Map<string, Folder>();
    const rootFolders: Folder[] = [];

    // First pass: create a map of all folders
    folders.forEach(folder => {
      folderMap.set(folder.id, { ...folder, children: [] });
    });

    // Second pass: build the tree structure
    folders.forEach(folder => {
      const currentFolder = folderMap.get(folder.id)!;
      
      if (folder.parentFolderId && folderMap.has(folder.parentFolderId)) {
        // This folder has a parent, add it to parent's children
        const parentFolder = folderMap.get(folder.parentFolderId)!;
        if (!parentFolder.children) {
          parentFolder.children = [];
        }
        parentFolder.children.push(currentFolder);
      } else {
        // This is a root folder
        rootFolders.push(currentFolder);
      }
    });

    // Sort children at each level by display order
    const sortFolders = (folders: Folder[]) => {
      folders.sort((a, b) => (a.displayOrder ?? 0) - (b.displayOrder ?? 0));
      folders.forEach(folder => {
        if (folder.children && folder.children.length > 0) {
          sortFolders(folder.children);
        }
      });
    };

    sortFolders(rootFolders);
    return rootFolders;
  };

  const toggleArchivedProject = (projectId: number) => {
    setExpandedArchivedProjects(prev => {
      const newSet = new Set(prev);
      if (newSet.has(projectId)) {
        newSet.delete(projectId);
      } else {
        newSet.add(projectId);
      }
      return newSet;
    });
  };

  const toggleArchivedSessions = useCallback(
    debounce(() => {
      setShowArchivedSessions(prev => {
        const newShowArchived = !prev;
        
        // Load archived sessions when first expanding
        if (newShowArchived && archivedProjectsWithSessions.length === 0 && !isLoadingArchived) {
          loadArchivedSessions();
        }
        
        return newShowArchived;
      });
    }, 300),
    [archivedProjectsWithSessions.length, isLoadingArchived]
  );
  const handleDeleteFolder = async (folder: Folder, projectId: number) => {
    // Check if folder has sessions
    const project = projectsWithSessions.find(p => p.id === projectId);
    if (!project) return;
    
    const folderSessions = project.sessions.filter(s => s.folderId === folder.id);
    
    // Show confirmation dialog
    const message = folderSessions.length > 0
      ? `Delete folder "${folder.name}" and permanently delete ${folderSessions.length} session${folderSessions.length > 1 ? 's' : ''} inside it? This action cannot be undone.`
      : `Delete empty folder "${folder.name}"?`;
    
    const confirmed = window.confirm(message);
    
    if (confirmed) {
      try {
        // First, delete all sessions in the folder
        if (folderSessions.length > 0) {
          console.log(`Deleting ${folderSessions.length} sessions in folder "${folder.name}"`);
          
          // Mark all sessions as deleting to prevent individual delete operations
          const sessionIds = folderSessions.map(s => s.id);
          useSessionStore.getState().setDeletingSessionIds(sessionIds);
          
          // Delete each session
          for (const session of folderSessions) {
            try {
              const sessionResponse = await API.sessions.delete(session.id);
              if (!sessionResponse.success) {
                throw new Error(`Failed to delete session "${session.name}": ${sessionResponse.error}`);
              }
              console.log(`Deleted session: ${session.name}`);
            } catch (error: any) {
              console.error(`Error deleting session ${session.name}:`, error);
              showError({
                title: `Failed to delete session "${session.name}"`,
                error: error.message || 'Unknown error occurred'
              });
              // Clear deleting state and stop the operation if a session fails to delete
              useSessionStore.getState().clearDeletingSessionIds();
              return;
            }
          }
          
          // Update local state to remove deleted sessions
          setProjectsWithSessions(prev => prev.map(p => {
            if (p.id === projectId) {
              const updatedSessions = p.sessions.filter(s => !folderSessions.some(fs => fs.id === s.id));
              return { ...p, sessions: updatedSessions };
            }
            return p;
          }));
          
          // Clear active session if it was one of the deleted sessions
          const activeSessionId = useSessionStore.getState().activeSessionId;
          if (activeSessionId && folderSessions.some(s => s.id === activeSessionId)) {
            useSessionStore.getState().setActiveSession(null);
          }
        }
        
        // Then delete the folder
        console.log(`Deleting folder: ${folder.name}`);
        const response = await API.folders.delete(folder.id);
        if (response.success) {
          // Update local state to remove the folder
          setProjectsWithSessions(prev => prev.map(p => {
            if (p.id === projectId) {
              const updatedFolders = p.folders?.filter(f => f.id !== folder.id) || [];
              return { ...p, folders: updatedFolders };
            }
            return p;
          }));
          
          // Remove from expanded folders set
          setExpandedFolders(prev => {
            const newSet = new Set(prev);
            newSet.delete(folder.id);
            return newSet;
          });
          
          console.log(`Successfully deleted folder "${folder.name}" and ${folderSessions.length} sessions`);
          
          // Clear deleting state after successful deletion
          useSessionStore.getState().clearDeletingSessionIds();
        } else {
          showError({
            title: 'Failed to delete folder',
            error: response.error || 'Unknown error occurred'
          });
        }
      } catch (error: any) {
        console.error('Failed to delete folder:', error);
        showError({
          title: 'Failed to delete folder',
          error: error.message || 'Unknown error occurred'
        });
        // Clear deleting state in case of error
        useSessionStore.getState().clearDeletingSessionIds();
      }
    }
  };

  const handleProjectClick = async (project: Project) => {
    // Check if we should show the warning
    const warningKey = `mainBranchWarning_${project.id}`;
    const hasShownWarning = localStorage.getItem(warningKey);
    
    if (!hasShownWarning) {
      // Fetch the current branch before showing warning
      try {
        const response = await window.electronAPI.git.detectBranch(project.path);
        if (response.success && response.data) {
          setDetectedMainBranch(response.data);
        } else {
          setDetectedMainBranch('main');
        }
      } catch (error) {
        console.error('Failed to detect branch:', error);
        setDetectedMainBranch('main');
      }
      
      // Show warning dialog
      setPendingMainBranchProject(project);
      setShowMainBranchWarning(true);
    } else {
      // Proceed directly
      await openMainRepoSession(project);
    }
  };

  const handleRefreshProjectGitStatus = async (project: Project, e: React.MouseEvent) => {
    e.stopPropagation();
    
    // Add to refreshing set
    setRefreshingProjects(prev => new Set([...prev, project.id]));
    
    try {
      // Refresh git status for all sessions in this project
      const response = await window.electronAPI.invoke('projects:refresh-git-status', project.id);
      
      if (!response.success) {
        throw new Error(response.error || 'Failed to refresh git status');
      }
      
      // Log summary only if there were sessions to refresh
      if (response.data.count > 0) {
        console.log(`[GitStatus] Refreshed ${response.data.count} sessions in ${project.name}`);
      }
    } catch (error: any) {
      console.error('Failed to refresh git status:', error);
      showError({
        title: 'Failed to refresh git status',
        error: error.message || 'Unknown error occurred'
      });
    } finally {
      // Remove from refreshing set
      setRefreshingProjects(prev => {
        const newSet = new Set(prev);
        newSet.delete(project.id);
        return newSet;
      });
    }
  };
  
  const openMainRepoSession = async (project: Project) => {
    try {
      // Get or create the main repo session
      const response = await API.sessions.getOrCreateMainRepoSession(project.id);
      
      if (response.success && response.data) {
        // Navigate to the main repo session
        const session = response.data;
        useSessionStore.getState().setActiveSession(session.id);
        
        // Don't expand the project - main repo sessions are accessed via folder click only
      } else {
        showError({
          title: 'Failed to open main repository session',
          error: response.error || 'Unknown error occurred'
        });
      }
    } catch (error: any) {
      console.error('Error handling project click:', error);
      showError({
        title: 'Failed to open main repository session',
        error: error.message || 'Unknown error occurred'
      });
    }
  };

  const handleCreateSession = (project: Project) => {
    // Just show the dialog for any project
    setSelectedProjectForCreate(project);
    setShowCreateDialog(true);
  };

  const detectCurrentBranch = async (path: string) => {
    if (!path) return;
    
    try {
      const response = await API.projects.detectBranch(path);
      if (response.success && response.data) {
        setDetectedBranchForNewProject(response.data);
      }
    } catch (error) {
      console.log('Could not detect branch');
      setDetectedBranchForNewProject(null);
    }
  };

  const handleCreateProject = async () => {
    if (!newProject.name || !newProject.path) return;

    try {
      const response = await API.projects.create(newProject);

      if (!response.success) {
        showError({
          title: 'Failed to Create Project',
          error: response.error || 'An error occurred while creating the project.',
          details: response.details,
          command: response.command
        });
        return;
      }

      setShowAddProjectDialog(false);
      setNewProject({ name: '', path: '', buildScript: '', runScript: '' });
      
      // Add the new project to the list without reloading everything
      const newProjectWithSessions = { ...response.data, sessions: [], folders: [] };
      setProjectsWithSessions(prev => [...prev, newProjectWithSessions]);
    } catch (error: any) {
      console.error('Failed to create project:', error);
      showError({
        title: 'Failed to Create Project',
        error: error.message || 'An error occurred while creating the project.',
        details: error.stack || error.toString()
      });
    }
  };

  const handleCreateFolder = async () => {
    if (!newFolderName || !selectedProjectForFolder) return;

    try {
      console.log('[DraggableProjectTreeView] Creating folder:', newFolderName, 'in project:', selectedProjectForFolder.id, 'parent:', parentFolderForCreate?.id);
      const response = await API.folders.create(
        newFolderName, 
        selectedProjectForFolder.id,
        parentFolderForCreate?.id || null
      );

      if (response.success && response.data) {
        // Update the project with the new folder
        setProjectsWithSessions(prev => prev.map(project => {
          if (project.id === selectedProjectForFolder.id) {
            const updatedProject = {
              ...project,
              folders: [...(project.folders || []), response.data]
            };
            return updatedProject;
          }
          return project;
        }));

        // Auto-expand parent folder if it exists
        if (parentFolderForCreate) {
          setExpandedFolders(prev => new Set([...prev, parentFolderForCreate.id]));
        }

        // Close dialog and reset
        setShowCreateFolderDialog(false);
        setNewFolderName('');
        setSelectedProjectForFolder(null);
        setParentFolderForCreate(null);
      } else {
        showError({
          title: 'Failed to Create Folder',
          error: response.error || 'Unknown error occurred'
        });
      }
    } catch (error: any) {
      console.error('Failed to create folder:', error);
      showError({
        title: 'Failed to Create Folder',
        error: error.message || 'Unknown error occurred'
      });
    }
  };

  // Drag and drop handlers
  const handleProjectDragStart = (e: React.DragEvent, project: Project) => {
    e.stopPropagation();
    setDragState({
      type: 'project',
      projectId: project.id,
      sessionId: null,
      folderId: null,
      overType: null,
      overProjectId: null,
      overSessionId: null,
      overFolderId: null
    });
    e.dataTransfer.effectAllowed = 'move';
    e.dataTransfer.setData('text/plain', JSON.stringify({ type: 'project', id: project.id }));
  };

  const handleSessionDragStart = (e: React.DragEvent, session: Session, projectId: number) => {
    e.stopPropagation();
    setDragState({
      type: 'session',
      projectId: projectId,
      sessionId: session.id,
      folderId: null,
      overType: null,
      overProjectId: null,
      overSessionId: null,
      overFolderId: null
    });
    e.dataTransfer.effectAllowed = 'move';
    e.dataTransfer.setData('text/plain', JSON.stringify({ type: 'session', id: session.id, projectId }));
  };

  const handleFolderDragStart = (e: React.DragEvent, folder: Folder, projectId: number) => {
    e.stopPropagation();
    setDragState({
      type: 'folder',
      projectId: projectId,
      sessionId: null,
      folderId: folder.id,
      overType: null,
      overProjectId: null,
      overSessionId: null,
      overFolderId: null
    });
    e.dataTransfer.effectAllowed = 'move';
    e.dataTransfer.setData('text/plain', JSON.stringify({ type: 'folder', id: folder.id, projectId }));
  };

  const handleDragEnd = () => {
    setDragState({
      type: null,
      projectId: null,
      sessionId: null,
      folderId: null,
      overType: null,
      overProjectId: null,
      overSessionId: null,
      overFolderId: null
    });
    dragCounter.current = 0;
  };

  const handleProjectDragOver = (e: React.DragEvent, project: Project) => {
    e.preventDefault();
    e.stopPropagation();
    
    if (dragState.type === 'project' && dragState.projectId !== project.id) {
      setDragState(prev => ({
        ...prev,
        overType: 'project',
        overProjectId: project.id,
        overSessionId: null,
        overFolderId: null
      }));
    } else if (dragState.type === 'session') {
      // Allow sessions to be dropped on projects (to move out of folders)
      setDragState(prev => ({
        ...prev,
        overType: 'project',
        overProjectId: project.id,
        overSessionId: null,
        overFolderId: null
      }));
    } else if (dragState.type === 'folder' && dragState.projectId === project.id) {
      // Allow folders to be reordered within the same project
      setDragState(prev => ({
        ...prev,
        overType: 'project',
        overProjectId: project.id,
        overSessionId: null,
        overFolderId: null
      }));
    }
  };

  const handleSessionDragOver = (e: React.DragEvent, session: Session, projectId: number) => {
    e.preventDefault();
    e.stopPropagation();
    
    // Only allow session reordering within the same project
    if (dragState.type === 'session' && 
        dragState.projectId === projectId && 
        dragState.sessionId !== session.id) {
      setDragState(prev => ({
        ...prev,
        overType: 'session',
        overProjectId: projectId,
        overSessionId: session.id
      }));
    }
  };

  const handleProjectDrop = async (e: React.DragEvent, targetProject: Project) => {
    e.preventDefault();
    e.stopPropagation();
    
    if (dragState.type === 'project' && dragState.projectId && dragState.projectId !== targetProject.id) {
      // Reorder projects
      const sourceIndex = projectsWithSessions.findIndex(p => p.id === dragState.projectId);
      const targetIndex = projectsWithSessions.findIndex(p => p.id === targetProject.id);
      
      if (sourceIndex !== -1 && targetIndex !== -1) {
        const newProjects = [...projectsWithSessions];
        const [removed] = newProjects.splice(sourceIndex, 1);
        newProjects.splice(targetIndex, 0, removed);
        
        // Update display order for all projects
        const projectOrders = newProjects.map((project, index) => ({
          id: project.id,
          displayOrder: index
        }));
        
        try {
          const response = await API.projects.reorder(projectOrders);
          if (response.success) {
            setProjectsWithSessions(newProjects);
          } else {
            showError({
              title: 'Failed to reorder projects',
              error: response.error || 'Unknown error occurred'
            });
          }
        } catch (error: any) {
          console.error('Failed to reorder projects:', error);
          showError({
            title: 'Failed to reorder projects',
            error: error.message || 'Unknown error occurred'
          });
        }
      }
    } else if (dragState.type === 'session' && dragState.sessionId) {
      // Handle session drop on project (move out of folder)
      await handleProjectDropForSession(e, targetProject);
      return;
    } else if (dragState.type === 'folder' && dragState.folderId) {
      // Move folder to root level (set parent_folder_id to null)
      try {
        console.log('[DraggableProjectTreeView] Moving folder', dragState.folderId, 'to root level');
        const response = await API.folders.move(dragState.folderId, null);
        
        if (response.success) {
          console.log('[DraggableProjectTreeView] Folder moved to root successfully');
          
          // Update local state - update the parent_folder_id of the moved folder
          setProjectsWithSessions(prev => prev.map(project => {
            if (project.id === targetProject.id) {
              const updatedFolders = project.folders.map(f => 
                f.id === dragState.folderId 
                  ? { ...f, parentFolderId: null }
                  : f
              );
              return { ...project, folders: updatedFolders };
            }
            return project;
          }));
        } else {
          showError({
            title: 'Failed to move folder',
            error: response.error || 'Unknown error occurred'
          });
        }
      } catch (error: any) {
        console.error('Failed to move folder:', error);
        showError({
          title: 'Failed to move folder',
          error: error.message || 'Unknown error occurred'
        });
      }
    }
    
    handleDragEnd();
  };

  const handleSessionDrop = async (e: React.DragEvent, targetSession: Session, projectId: number) => {
    e.preventDefault();
    e.stopPropagation();
    
    if (dragState.type === 'session' && 
        dragState.sessionId && 
        dragState.projectId === projectId && 
        dragState.sessionId !== targetSession.id) {
      // Reorder sessions within the same project
      const project = projectsWithSessions.find(p => p.id === projectId);
      if (!project) return;
      
      const sourceIndex = project.sessions.findIndex(s => s.id === dragState.sessionId);
      const targetIndex = project.sessions.findIndex(s => s.id === targetSession.id);
      
      if (sourceIndex !== -1 && targetIndex !== -1) {
        const newSessions = [...project.sessions];
        const [removed] = newSessions.splice(sourceIndex, 1);
        newSessions.splice(targetIndex, 0, removed);
        
        // Update display order for all sessions in this project
        const sessionOrders = newSessions.map((session, index) => ({
          id: session.id,
          displayOrder: index
        }));
        
        try {
          const response = await API.sessions.reorder(sessionOrders);
          if (response.success) {
            // Update local state
            const newProjects = projectsWithSessions.map(p => 
              p.id === projectId ? { ...p, sessions: newSessions } : p
            );
            setProjectsWithSessions(newProjects);
          } else {
            showError({
              title: 'Failed to reorder sessions',
              error: response.error || 'Unknown error occurred'
            });
          }
        } catch (error: any) {
          console.error('Failed to reorder sessions:', error);
          showError({
            title: 'Failed to reorder sessions',
            error: error.message || 'Unknown error occurred'
          });
        }
      }
    }
    
    handleDragEnd();
  };

  const handleFolderDragOver = (e: React.DragEvent, folder: Folder, projectId: number) => {
    e.preventDefault();
    e.stopPropagation();
    
    // Allow sessions to be dropped into folders
    if (dragState.type === 'session') {
      setDragState(prev => ({
        ...prev,
        overType: 'folder',
        overProjectId: projectId,
        overFolderId: folder.id,
        overSessionId: null
      }));
    } else if (dragState.type === 'folder' && dragState.folderId !== folder.id) {
      // Allow folders to be reordered (but not nested)
      setDragState(prev => ({
        ...prev,
        overType: 'folder',
        overProjectId: projectId,
        overFolderId: folder.id,
        overSessionId: null
      }));
    }
  };

  const handleFolderDrop = async (e: React.DragEvent, folder: Folder, projectId: number) => {
    e.preventDefault();
    e.stopPropagation();
    
    if (dragState.type === 'session' && dragState.sessionId) {
      // Move session into folder
      try {
        const response = await API.folders.moveSession(dragState.sessionId, folder.id);
        if (response.success) {
          // Update local state
          setProjectsWithSessions(prev => prev.map(project => {
            if (project.id === projectId) {
              const updatedSessions = project.sessions.map(session => 
                session.id === dragState.sessionId 
                  ? { ...session, folderId: folder.id }
                  : session
              );
              return { ...project, sessions: updatedSessions };
            }
            return project;
          }));
          
          // Auto-expand the folder to show the moved session
          setExpandedFolders(prev => new Set([...prev, folder.id]));
        } else {
          showError({
            title: 'Failed to move session',
            error: response.error || 'Unknown error occurred'
          });
        }
      } catch (error: any) {
        console.error('Failed to move session:', error);
        showError({
          title: 'Failed to move session',
          error: error.message || 'Unknown error occurred'
        });
      }
    } else if (dragState.type === 'folder' && dragState.folderId && dragState.folderId !== folder.id) {
      // Move folder into another folder (nesting)
      try {
        console.log('[DraggableProjectTreeView] Moving folder', dragState.folderId, 'into folder', folder.id);
        const response = await API.folders.move(dragState.folderId, folder.id);
        
        if (response.success) {
          console.log('[DraggableProjectTreeView] Folder moved successfully');
          
          // Update local state - update the parent_folder_id of the moved folder
          setProjectsWithSessions(prev => prev.map(project => {
            if (project.id === projectId) {
              const updatedFolders = project.folders.map(f => 
                f.id === dragState.folderId 
                  ? { ...f, parentFolderId: folder.id }
                  : f
              );
              return { ...project, folders: updatedFolders };
            }
            return project;
          }));
          
          // Auto-expand the target folder to show the moved folder
          setExpandedFolders(prev => new Set([...prev, folder.id]));
        } else {
          showError({
            title: 'Failed to move folder',
            error: response.error || 'Unknown error occurred'
          });
        }
      } catch (error: any) {
        console.error('Failed to move folder:', error);
        showError({
          title: 'Failed to move folder',
          error: error.message || 'Unknown error occurred'
        });
      }
    }
    
    handleDragEnd();
  };

  const handleProjectDropForSession = async (e: React.DragEvent, _targetProject: Project) => {
    e.preventDefault();
    e.stopPropagation();
    
    if (dragState.type === 'session' && dragState.sessionId) {
      // Move session out of folder (set folderId to null)
      try {
        const response = await API.folders.moveSession(dragState.sessionId, null);
        if (response.success) {
          // Update local state
          setProjectsWithSessions(prev => prev.map(project => {
            const sessionIndex = project.sessions.findIndex(s => s.id === dragState.sessionId);
            if (sessionIndex !== -1) {
              const updatedSessions = [...project.sessions];
              updatedSessions[sessionIndex] = { ...updatedSessions[sessionIndex], folderId: undefined };
              return { ...project, sessions: updatedSessions };
            }
            return project;
          }));
        } else {
          showError({
            title: 'Failed to move session',
            error: response.error || 'Unknown error occurred'
          });
        }
      } catch (error: any) {
        console.error('Failed to move session:', error);
        showError({
          title: 'Failed to move session',
          error: error.message || 'Unknown error occurred'
        });
      }
    }
    
    handleDragEnd();
  };

  const handleDragLeave = (e: React.DragEvent) => {
    e.preventDefault();
    dragCounter.current--;
    if (dragCounter.current === 0) {
      setDragState(prev => ({
        ...prev,
        overType: null,
        overProjectId: null,
        overSessionId: null,
        overFolderId: null
      }));
    }
  };

  const handleDragEnter = (e: React.DragEvent) => {
    e.preventDefault();
    dragCounter.current++;
  };

  if (isLoading) {
    return (
      <div className="flex items-center justify-center py-8">
        <LoadingSpinner text="Loading projects..." size="small" />
      </div>
    );
  }

  // Recursive function to render a folder and its children
  const renderFolder = (folder: Folder, project: ProjectWithSessions, level: number = 0, isLastInLevel: boolean = false, parentPath: boolean[] = []) => {
    const isExpanded = expandedFolders.has(folder.id);
    const folderSessions = project.sessions.filter(s => s.folderId === folder.id);
    const isDraggingOverFolder = dragState.overType === 'folder' && dragState.overFolderId === folder.id;
    const hasChildren = (folder.children && folder.children.length > 0) || folderSessions.length > 0;
    
    return (
      <div key={folder.id} className="relative" style={{ marginLeft: `${level * 16}px` }}>        
        {/* Tree lines for this folder */}
        <div className="absolute inset-0 pointer-events-none">
          {/* Vertical lines for parent levels */}
          {parentPath.map((hasMoreSiblings, parentLevel) => (
            hasMoreSiblings && (
              <div
                key={parentLevel}
                className="absolute top-0 bottom-0 w-px bg-black/[0.06] dark:bg-white/[0.06]"
                style={{ left: `${parentLevel * 16 + 8}px` }}
              />
            )
          ))}
          
          
          {/* Vertical line for this level (if not last and has children when expanded) */}
          {level > 0 && !isLastInLevel && (
            <div
              className="absolute top-0 bottom-0 w-px bg-black/[0.06] dark:bg-white/[0.06]"
              style={{ left: `${(level - 1) * 16 + 8}px` }}
            />
          )}
          
          {/* Vertical line down from this folder if expanded and has children */}
          {isExpanded && hasChildren && (
            <div
              className="absolute w-px bg-black/[0.06] dark:bg-white/[0.06]"
              style={{ 
                left: `${level * 16 + 8}px`,
                top: '24px',
                bottom: '0px'
              }}
            />
          )}
          
          {/* Horizontal connector line for this folder */}
          {level > 0 && (
            <div
              className="absolute h-px bg-black/[0.06] dark:bg-white/[0.06]"
              style={{ 
                left: `${(level - 1) * 16 + 8}px`,
                right: `calc(100% - ${level * 16}px)`,
                top: '12px'
              }}
            />
          )}
        </div>
        <div 
          className={`group/folder flex items-center space-x-1 px-2 py-1 rounded cursor-pointer transition-colors hover:bg-gray-100 dark:hover:bg-gray-700 ${
            isDraggingOverFolder ? 'bg-blue-100 dark:bg-blue-900' : ''
          }`}
          style={{ marginLeft: `${0}px`, paddingLeft: '8px', paddingRight: '8px' }}
          draggable
          onDragStart={(e) => handleFolderDragStart(e, folder, project.id)}
          onDragOver={(e) => handleFolderDragOver(e, folder, project.id)}
          onDrop={(e) => handleFolderDrop(e, folder, project.id)}
          onDragEnter={handleDragEnter}
          onDragLeave={handleDragLeave}
        >
          <div className="opacity-0 group-hover/folder:opacity-100 transition-opacity cursor-move">
            <GripVertical className="w-3 h-3 text-gray-400" />
          </div>
          
          <button
            onClick={(e) => {
              e.stopPropagation();
              toggleFolder(folder.id);
            }}
            className="p-0.5 hover:bg-gray-200 dark:hover:bg-gray-600 rounded transition-colors"
            disabled={!hasChildren}
          >
            {hasChildren ? (
              isExpanded ? (
                <ChevronDown className="w-3 h-3 text-gray-600 dark:text-gray-400" />
              ) : (
                <ChevronRight className="w-3 h-3 text-gray-600 dark:text-gray-400" />
              )
            ) : (
              <div className="w-3 h-3" />
            )}
          </button>
          
          <div className="flex items-center space-x-2 flex-1 min-w-0"
            onDoubleClick={(e) => {
              e.stopPropagation();
              handleStartFolderEdit(folder);
            }}
          >
            {isExpanded ? (
              <FolderOpen className="w-4 h-4 text-yellow-600 dark:text-yellow-400 flex-shrink-0" />
            ) : (
              <FolderIcon className="w-4 h-4 text-gray-600 dark:text-gray-400 flex-shrink-0" />
            )}
            {editingFolderId === folder.id ? (
              <input
                type="text"
                value={editingFolderName}
                onChange={(e) => setEditingFolderName(e.target.value)}
                onBlur={handleSaveFolderEdit}
                onKeyDown={(e) => {
                  if (e.key === 'Enter') {
                    e.preventDefault();
                    handleSaveFolderEdit();
                  } else if (e.key === 'Escape') {
                    e.preventDefault();
                    handleCancelFolderEdit();
                  }
                }}
                onClick={(e) => e.stopPropagation()}
                autoFocus
                className="flex-1 px-1 py-0 text-sm bg-white dark:bg-gray-800 border border-blue-500 rounded focus:outline-none focus:ring-1 focus:ring-blue-500"
              />
            ) : (
              <>
                <span className="text-sm text-gray-700 dark:text-gray-300 truncate">
                  {folder.name}
                </span>
                <span className="text-xs text-gray-500 dark:text-gray-500">
                  ({folderSessions.length})
                </span>
                {folderUnviewedCount > 0 && (
                  <span className="ml-1 px-1.5 py-0.5 text-xs font-medium bg-blue-500 text-white rounded-full">
                    {folderUnviewedCount}
                  </span>
                )}
              </>
            )}
          </div>
          
          {/* Add subfolder button */}
          <button
            onClick={(e) => {
              e.stopPropagation();
              setSelectedProjectForFolder(project);
              setParentFolderForCreate(folder);
              setShowCreateFolderDialog(true);
              setNewFolderName('');
            }}
            className="opacity-0 group-hover/folder:opacity-100 transition-opacity p-1 hover:bg-gray-200 dark:hover:bg-gray-600 rounded"
            title="Add subfolder"
          >
            <Plus className="w-3 h-3 text-gray-600 dark:text-gray-400" />
          </button>
          
          {/* Delete folder button */}
          <button
            onClick={(e) => {
              e.stopPropagation();
              handleDeleteFolder(folder, project.id);
            }}
            className="opacity-0 group-hover/folder:opacity-100 transition-opacity p-1 rounded hover:bg-red-100 dark:hover:bg-red-600/20"
            title="Delete folder"
          >
            <span className="text-red-600 dark:text-red-400 hover:text-red-700 dark:hover:text-red-300">🗑️</span>
          </button>
        </div>
        
        {isExpanded && hasChildren && (
          <div className="ml-4 mt-1 space-y-1">
            {/* Render subfolders first */}
            {folder.children && folder.children.map((childFolder, childIndex) => {
              const isLastChild = childIndex === folder.children!.length - 1;
              const hasSessionsBelow = folderSessions.length > 0;
              const newParentPath = [...parentPath, !isLastInLevel || hasSessionsBelow];
              return renderFolder(childFolder, project, level + 1, isLastChild && !hasSessionsBelow, newParentPath);
            })}
            
            {/* Then render sessions in this folder */}
            {folderSessions
              .sort((a, b) => (a.displayOrder ?? 0) - (b.displayOrder ?? 0))
              .map((session, sessionIndex) => {
                const isDraggingOverSession = dragState.overType === 'session' && 
                                             dragState.overSessionId === session.id &&
                                             dragState.overProjectId === project.id;
                const isLastSession = sessionIndex === folderSessions.length - 1;
                
                return (
                  <div
                    key={session.id}
                    className={`group flex items-center ${
                      isDraggingOverSession ? 'bg-blue-100 dark:bg-blue-900 rounded' : ''
                    }`}
                    draggable
                    onDragStart={(e) => handleSessionDragStart(e, session, project.id)}
                    onDragEnd={handleDragEnd}
                    onDragOver={(e) => handleSessionDragOver(e, session, project.id)}
                    onDrop={(e) => handleSessionDrop(e, session, project.id)}
                    onDragEnter={handleDragEnter}
                    onDragLeave={handleDragLeave}
                  >
                    {/* Tree lines for sessions */}
                    <div className="absolute inset-0 pointer-events-none">
                      {/* Vertical lines for parent levels including this folder level */}
                      {[...parentPath, !isLastSession].map((hasMoreSiblings, parentLevel) => (
                        hasMoreSiblings && (
                          <div
                            key={parentLevel}
                            className="absolute top-0 bottom-0 w-px bg-black/[0.06] dark:bg-white/[0.06]"
                            style={{ left: `${parentLevel * 16 + 8}px` }}
                          />
                        )
                      ))}
                      
                      {/* Horizontal connector line for this session */}
                      <div
                        className="absolute h-px bg-black/[0.06] dark:bg-white/[0.06]"
                        style={{ 
                          left: `${level * 16 + 8}px`,
                          right: `calc(100% - ${(level + 1) * 16}px)`,
                          top: '16px'
                        }}
                      />
                    </div>
                    
                    <div
                      className={`relative group flex items-center ${
                        isDraggingOverSession ? 'bg-blue-100 dark:bg-blue-900 rounded' : ''
                      }`}
                      style={{ marginLeft: '0px', paddingLeft: '8px' }}
                      draggable
                      onDragStart={(e) => handleSessionDragStart(e, session, project.id)}
                      onDragEnd={handleDragEnd}
                      onDragOver={(e) => handleSessionDragOver(e, session, project.id)}
                      onDrop={(e) => handleSessionDrop(e, session, project.id)}
                      onDragEnter={handleDragEnter}
                      onDragLeave={handleDragLeave}
                    >
                      <div className="opacity-0 group-hover:opacity-100 transition-opacity cursor-move pl-1">
                        <GripVertical className="w-3 h-3 text-gray-400" />
                      </div>
                      <SessionListItem 
                        key={session.id} 
                        session={session}
                        isNested
                      />
                    </div>
                  </div>
                );
              })}
          </div>
        )}
      </div>
    );
  };

  return (
    <>
      <div className="space-y-1 px-2 pb-2">
        {projectsWithSessions.length === 0 ? (
          <EmptyState
            icon={FolderIcon}
            title="No Projects Yet"
            description="Add your first project to start managing Claude Code sessions."
            action={{
              label: 'Add Project',
              onClick: () => setShowAddProjectDialog(true)
            }}
            className="py-8"
          />
        ) : (
          <>
            {projectsWithSessions.map((project) => {
          const isExpanded = expandedProjects.has(project.id);
          const sessionCount = project.sessions.length;
          const isDraggingOver = dragState.overType === 'project' && dragState.overProjectId === project.id;
          
          return (
            <div key={project.id}>
              <div 
                className={`group flex items-center space-x-1 px-2 py-1.5 rounded cursor-pointer transition-colors hover:bg-gray-100 dark:hover:bg-gray-700 ${
                  isDraggingOver ? 'bg-blue-100 dark:bg-blue-900' : ''
                }`}
                draggable
                onDragStart={(e) => handleProjectDragStart(e, project)}
                onDragEnd={handleDragEnd}
                onDragOver={(e) => handleProjectDragOver(e, project)}
                onDrop={(e) => handleProjectDrop(e, project)}
                onDragEnter={handleDragEnter}
                onDragLeave={handleDragLeave}
              >
                <div className="opacity-0 group-hover:opacity-100 transition-opacity cursor-move">
                  <GripVertical className="w-3 h-3 text-gray-400" />
                </div>
                
                <button
                  onClick={(e) => {
                    e.stopPropagation();
                    toggleProject(project.id);
                  }}
                  className="p-0.5 hover:bg-gray-200 dark:hover:bg-gray-600 rounded transition-colors"
                  disabled={sessionCount === 0}
                >
                  {sessionCount > 0 ? (
                    isExpanded ? (
                      <ChevronDown className="w-3 h-3 text-gray-600 dark:text-gray-400" />
                    ) : (
                      <ChevronRight className="w-3 h-3 text-gray-600 dark:text-gray-400" />
                    )
                  ) : (
                    <div className="w-3 h-3" />
                  )}
                </button>
                
                <div 
                  className="flex items-center space-x-2 flex-1 min-w-0"
                  onClick={() => handleProjectClick(project)}
                >
                  {isExpanded ? (
                    <FolderOpen className="w-4 h-4 text-blue-600 dark:text-blue-400 flex-shrink-0" />
                  ) : (
                    <FolderIcon className="w-4 h-4 text-gray-600 dark:text-gray-400 flex-shrink-0" />
                  )}
                  <span className="text-sm font-medium text-gray-800 dark:text-gray-200 truncate text-left">
                    {project.name}
                  </span>
                  {unviewedCount > 0 && (
                    <span className="ml-2 px-1.5 py-0.5 text-xs font-medium bg-blue-500 text-white rounded-full">
                      {unviewedCount}
                    </span>
                  )}
                </div>
                
                <button
                  onClick={(e) => {
                    e.stopPropagation();
                    handleCreateSession(project);
                  }}
                  className="flex items-center gap-1 px-2 py-1 text-xs font-medium text-gray-600 dark:text-gray-400 hover:text-gray-800 dark:hover:text-gray-200 hover:bg-gray-200 dark:hover:bg-gray-600 rounded transition-colors opacity-100"
                >
                  <Plus className="w-3 h-3" />
                  <span>New Session</span>
                </button>

                <button
                  onClick={(e) => handleRefreshProjectGitStatus(project, e)}
                  disabled={refreshingProjects.has(project.id)}
                  className={`p-1 hover:bg-gray-200 dark:hover:bg-gray-600 rounded transition-all opacity-0 group-hover:opacity-100 ${
                    refreshingProjects.has(project.id) ? 'cursor-wait' : ''
                  }`}
                  title="Refresh git status for all sessions"
                >
                  <RefreshCw className={`w-3 h-3 text-gray-600 dark:text-gray-400 hover:text-gray-800 dark:hover:text-gray-200 ${
                    refreshingProjects.has(project.id) ? 'animate-spin' : ''
                  }`} />
                </button>
                
                <button
                  onClick={(e) => {
                    e.stopPropagation();
                    setSelectedProjectForSettings(project);
                    setShowProjectSettings(true);
                  }}
                  className="p-1 hover:bg-gray-200 dark:hover:bg-gray-600 rounded transition-colors opacity-0 group-hover:opacity-100"
                  title="Project settings"
                >
                  <Settings className="w-3 h-3 text-gray-600 dark:text-gray-400 hover:text-gray-800 dark:hover:text-gray-200" />
                </button>
              </div>
              
              {isExpanded && (sessionCount > 0 || (project.folders && project.folders.length > 0)) && (
                <div className="relative mt-1 space-y-1">
                  {/* Main vertical line from project to all children */}
                  <div className="absolute top-0 bottom-0 w-px bg-black/[0.06] dark:bg-white/[0.06]" style={{ left: '8px' }} />
                  {/* Render folders using recursive structure */}
                  {project.folders && (() => {
                    const folderTree = buildFolderTree(project.folders);
                    return folderTree.map((folder, folderIndex) => {
                      const isLastFolder = folderIndex === folderTree.length - 1;
                      const hasSessionsAtRoot = project.sessions.some(s => !s.folderId);
                      return renderFolder(folder, project, 0, isLastFolder && !hasSessionsAtRoot, []);
                    });
                  })()}
                  
                  {/* Render sessions without folders */}
                  <div className="ml-4">
                    {project.sessions
                      .filter(s => !s.folderId)
                      .sort((a, b) => (a.displayOrder ?? 0) - (b.displayOrder ?? 0))
                      .map((session, sessionIndex, sessionsArray) => {
                        const isDraggingOverSession = dragState.overType === 'session' && 
                                                     dragState.overSessionId === session.id &&
                                                     dragState.overProjectId === project.id;
                        const isLastSession = sessionIndex === sessionsArray.length - 1;
                        
                        return (
                          <div
                            key={session.id}
                            className={`relative group flex items-center ${
                              isDraggingOverSession ? 'bg-blue-100 dark:bg-blue-900 rounded' : ''
                            }`}
                            style={{ marginLeft: '16px' }}
                            draggable
                            onDragStart={(e) => handleSessionDragStart(e, session, project.id)}
                            onDragEnd={handleDragEnd}
                            onDragOver={(e) => handleSessionDragOver(e, session, project.id)}
                            onDrop={(e) => handleSessionDrop(e, session, project.id)}
                            onDragEnter={handleDragEnter}
                            onDragLeave={handleDragLeave}
                          >
                            {/* Tree lines for root sessions */}
                            <div className="absolute inset-0 pointer-events-none">
                              {/* Vertical line from parent if not last session */}
                              {!isLastSession && (
                                <div
                                  className="absolute top-0 bottom-0 w-px bg-black/[0.06] dark:bg-white/[0.06]"
                                  style={{ left: '8px' }}
                                />
                              )}
                              
                              {/* Horizontal connector line for root session */}
                              <div
                                className="absolute h-px bg-black/[0.06] dark:bg-white/[0.06]"
                                style={{ 
                                  left: '8px',
                                  right: 'calc(100% - 16px)',
                                  top: '16px'
                                }}
                              />
                            </div>
                            
                            <div
                              className={`relative group flex items-center ${
                                isDraggingOverSession ? 'bg-blue-100 dark:bg-blue-900 rounded' : ''
                              }`}
                              style={{ marginLeft: '0px', paddingLeft: '8px' }}
                              draggable
                              onDragStart={(e) => handleSessionDragStart(e, session, project.id)}
                              onDragEnd={handleDragEnd}
                              onDragOver={(e) => handleSessionDragOver(e, session, project.id)}
                              onDrop={(e) => handleSessionDrop(e, session, project.id)}
                              onDragEnter={handleDragEnter}
                              onDragLeave={handleDragLeave}
                            >
                              <div className="opacity-0 group-hover:opacity-100 transition-opacity cursor-move pl-1">
                                <GripVertical className="w-3 h-3 text-gray-400" />
                              </div>
                              <SessionListItem 
                                key={session.id} 
                                session={session}
                                isNested
                              />
                            </div>
                          </div>
                        );
                      })}
                  </div>
                  
                  {/* Add folder button */}
                  <div className="ml-4">
                    <button
                      onClick={(e) => {
                        e.stopPropagation();
                        setSelectedProjectForFolder(project);
                        setShowCreateFolderDialog(true);
                        setNewFolderName('');
                      }}
                      className="w-full px-2 py-1 text-xs text-gray-600 dark:text-gray-400 hover:text-gray-800 dark:hover:text-gray-200 hover:bg-gray-100 dark:hover:bg-gray-700 rounded transition-colors flex items-center space-x-1"
                    >
                      <Plus className="w-3 h-3" />
                      <span>Add Folder</span>
                    </button>
                  </div>
                </div>
              )}
            </div>
          );
        })}
        
            <button
              onClick={() => setShowAddProjectDialog(true)}
              className="w-full mt-2 px-2 py-1.5 text-sm text-gray-600 dark:text-gray-400 hover:text-gray-800 dark:hover:text-gray-200 hover:bg-gray-100 dark:hover:bg-gray-700 rounded transition-colors flex items-center justify-center space-x-2"
            >
              <Plus className="w-4 h-4" />
              <span>New Project</span>
            </button>
          </>
        )}
        
        {/* Archived Sessions Section */}
        <div className="mt-4 pt-4 border-t border-gray-200 dark:border-gray-700">
          <button
            onClick={toggleArchivedSessions}
            className="w-full flex items-center space-x-2 px-2 py-1.5 text-sm font-medium text-gray-700 dark:text-gray-300 hover:bg-gray-100 dark:hover:bg-gray-700 rounded transition-colors"
          >
            {showArchivedSessions ? (
              <ChevronDown className="w-4 h-4" />
            ) : (
              <ChevronRight className="w-4 h-4" />
            )}
            <Archive className="w-4 h-4" />
            <span>Archived Sessions</span>
          </button>
          
          {showArchivedSessions && (
            <div className="mt-2 space-y-1">
              {isLoadingArchived ? (
                <div className="flex items-center justify-center py-4">
                  <LoadingSpinner text="Loading archived sessions..." size="small" />
                </div>
              ) : archivedProjectsWithSessions.length === 0 ? (
                <div className="px-4 py-4 text-center text-sm text-gray-500 dark:text-gray-400">
                  No archived sessions
                </div>
              ) : (
                archivedProjectsWithSessions.map((project) => {
                  const isExpanded = expandedArchivedProjects.has(project.id);
                  const sessionCount = project.sessions.length;
                  
                  return (
                    <div key={`archived-${project.id}`} className="ml-2">
                      <div className="flex items-center space-x-1 px-2 py-1 rounded hover:bg-gray-100 dark:hover:bg-gray-700">
                        <button
                          onClick={(e) => {
                            e.stopPropagation();
                            toggleArchivedProject(project.id);
                          }}
                          className="p-0.5 hover:bg-gray-200 dark:hover:bg-gray-600 rounded transition-colors"
                        >
                          {isExpanded ? (
                            <ChevronDown className="w-3 h-3 text-gray-600 dark:text-gray-400" />
                          ) : (
                            <ChevronRight className="w-3 h-3 text-gray-600 dark:text-gray-400" />
                          )}
                        </button>
                        
                        <FolderIcon className="w-4 h-4 text-gray-500 dark:text-gray-400" />
                        <span className="text-sm text-gray-600 dark:text-gray-400 flex-1 text-left">
                          {project.name} ({sessionCount})
                        </span>
                      </div>
                      
                      {isExpanded && (
                        <div className="ml-6 mt-1 space-y-1">
                          {project.sessions.map((session) => (
                            <div
                              key={session.id}
                              className="cursor-pointer"
                              onClick={() => useSessionStore.getState().setActiveSession(session.id)}
                            >
                              <SessionListItem 
                                session={session}
                                isNested
                              />
                            </div>
                          ))}
                        </div>
                      )}
                    </div>
                  );
                })
              )}
            </div>
          )}
        </div>
      </div>

      {showCreateDialog && (
        <CreateSessionDialog
          isOpen={showCreateDialog}
          onClose={() => {
            setShowCreateDialog(false);
            setSelectedProjectForCreate(null);
          }}
          projectName={selectedProjectForCreate?.name}
          projectId={selectedProjectForCreate?.id}
        />
      )}
      
      {selectedProjectForSettings && (
        <ProjectSettings
          project={selectedProjectForSettings}
          isOpen={showProjectSettings}
          onClose={() => {
            setShowProjectSettings(false);
            setSelectedProjectForSettings(null);
          }}
          onUpdate={() => {
            // Project updates don't affect sessions, so we can just refresh projects
            // This is still a refresh but limited to project data only
            loadProjectsWithSessions();
          }}
          onDelete={() => {
            // Remove the deleted project from the list without reloading
            if (selectedProjectForSettings) {
              setProjectsWithSessions(prev => 
                prev.filter(p => p.id !== selectedProjectForSettings.id)
              );
            }
          }}
        />
      )}
      
      {/* Add Project Dialog */}
      {showAddProjectDialog && (
        <div className="fixed inset-0 bg-black bg-opacity-50 flex items-center justify-center z-50">
          <div className="bg-white dark:bg-gray-800 rounded-lg p-6 w-96 shadow-xl border border-gray-200 dark:border-gray-700">
            <h3 className="text-lg font-semibold text-gray-900 dark:text-gray-200 mb-4">Add New Project</h3>
            
            <div className="space-y-4">
              <div>
                <label className="block text-sm font-medium text-gray-700 dark:text-gray-300 mb-1">
                  Project Name
                </label>
                <input
                  type="text"
                  value={newProject.name}
                  onChange={(e) => setNewProject({ ...newProject, name: e.target.value })}
                  className="w-full px-3 py-2 bg-white dark:bg-gray-900 border border-gray-300 dark:border-gray-700 rounded-md text-gray-900 dark:text-gray-200 focus:outline-none focus:border-blue-500 placeholder-gray-500 dark:placeholder-gray-400"
                  placeholder="My Project"
                />
              </div>

              <div>
                <label className="block text-sm font-medium text-gray-700 dark:text-gray-300 mb-1">
                  Repository Path
                </label>
                <div className="flex gap-2">
                  <input
                    type="text"
                    value={newProject.path}
                    onChange={(e) => {
                      setNewProject({ ...newProject, path: e.target.value });
                      detectCurrentBranch(e.target.value);
                    }}
                    className="flex-1 px-3 py-2 bg-white dark:bg-gray-900 border border-gray-300 dark:border-gray-700 rounded-md text-gray-900 dark:text-gray-200 focus:outline-none focus:border-blue-500 placeholder-gray-500 dark:placeholder-gray-400"
                    placeholder="/path/to/repository"
                  />
                  <button
                    type="button"
                    onClick={async () => {
                      const result = await API.dialog.openDirectory({
                        title: 'Select Repository Directory',
                        buttonLabel: 'Select',
                      });
                      if (result.success && result.data) {
                        setNewProject({ ...newProject, path: result.data });
                        detectCurrentBranch(result.data);
                      }
                    }}
                    className="px-4 py-2 text-sm font-medium text-gray-700 dark:text-gray-300 bg-gray-100 dark:bg-gray-700 border border-gray-300 dark:border-gray-600 rounded-md hover:bg-gray-200 dark:hover:bg-gray-600 focus:outline-none focus:ring-2 focus:ring-blue-500"
                  >
                    Browse
                  </button>
                </div>
              </div>

              <div>
                <label className="block text-sm font-medium text-gray-700 dark:text-gray-300 mb-1">
                  Current Branch <span className="text-gray-500">(Auto-detected)</span>
                </label>
                <div className="w-full px-3 py-2 bg-gray-100 dark:bg-gray-900 border border-gray-300 dark:border-gray-700 rounded-md text-gray-900 dark:text-gray-200">
                  {detectedBranchForNewProject || (newProject.path ? 'Detecting...' : 'Select a repository path first')}
                </div>
                <p className="text-xs text-gray-500 mt-1">
                  The main branch is automatically detected from the repository. This will be used for git operations.
                </p>
              </div>

              <div>
                <label className="block text-sm font-medium text-gray-700 dark:text-gray-300 mb-1">
                  Build Script <span className="text-gray-500 dark:text-gray-500">(optional)</span>
                </label>
                <input
                  type="text"
                  value={newProject.buildScript}
                  onChange={(e) => setNewProject({ ...newProject, buildScript: e.target.value })}
                  className="w-full px-3 py-2 bg-white dark:bg-gray-900 border border-gray-300 dark:border-gray-700 rounded-md text-gray-900 dark:text-gray-200 focus:outline-none focus:border-blue-500 placeholder-gray-500 dark:placeholder-gray-400"
                  placeholder="e.g., pnpm build or npm run build"
                />
                <p className="text-xs text-gray-500 mt-1">
                  This script will run automatically before each Claude Code session starts.
                </p>
              </div>

              <div>
                <label className="block text-sm font-medium text-gray-700 dark:text-gray-300 mb-1">
                  Run Script <span className="text-gray-500 dark:text-gray-500">(optional)</span>
                </label>
                <input
                  type="text"
                  value={newProject.runScript}
                  onChange={(e) => setNewProject({ ...newProject, runScript: e.target.value })}
                  className="w-full px-3 py-2 bg-white dark:bg-gray-900 border border-gray-300 dark:border-gray-700 rounded-md text-gray-900 dark:text-gray-200 focus:outline-none focus:border-blue-500 placeholder-gray-500 dark:placeholder-gray-400"
                  placeholder="e.g., pnpm dev or npm start"
                />
                <p className="text-xs text-gray-500 mt-1">
                  This script can be run manually from the Terminal view during sessions.
                </p>
              </div>
            </div>

            <div className="mt-6 flex justify-end space-x-3">
              <button
                onClick={() => {
                  setShowAddProjectDialog(false);
                  setNewProject({ name: '', path: '', buildScript: '', runScript: '' });
                }}
                className="px-4 py-2 text-gray-700 dark:text-gray-300 hover:text-gray-900 dark:hover:text-gray-100 transition-colors"
              >
                Cancel
              </button>
              <button
                onClick={handleCreateProject}
                disabled={!newProject.name || !newProject.path}
                className="px-4 py-2 bg-blue-600 hover:bg-blue-700 text-white rounded-md disabled:opacity-50 disabled:cursor-not-allowed transition-colors"
              >
                Add Project
              </button>
            </div>
          </div>
        </div>
      )}
      
      {/* Main Branch Warning Dialog */}
      {pendingMainBranchProject && (
        <MainBranchWarningDialog
          isOpen={showMainBranchWarning}
          onClose={() => {
            setShowMainBranchWarning(false);
            setPendingMainBranchProject(null);
          }}
          onContinue={() => {
            setShowMainBranchWarning(false);
            if (pendingMainBranchProject) {
              openMainRepoSession(pendingMainBranchProject);
            }
            setPendingMainBranchProject(null);
          }}
          projectName={pendingMainBranchProject.name}
          projectId={pendingMainBranchProject.id}
          mainBranch={detectedMainBranch}
        />
      )}
      
      {/* Create Folder Dialog */}
      {showCreateFolderDialog && selectedProjectForFolder && (
        <div className="fixed inset-0 bg-black bg-opacity-50 flex items-center justify-center z-50">
          <div className="bg-white dark:bg-gray-800 rounded-lg p-6 w-96 shadow-xl border border-gray-200 dark:border-gray-700">
            <h3 className="text-lg font-semibold text-gray-900 dark:text-gray-200 mb-4">
              {parentFolderForCreate 
                ? `Create Subfolder in "${parentFolderForCreate.name}"`
                : `Create Folder in ${selectedProjectForFolder.name}`
              }
            </h3>
            
            <div className="space-y-4">
              <div>
                <label className="block text-sm font-medium text-gray-700 dark:text-gray-300 mb-1">
                  Folder Name
                </label>
                <input
                  type="text"
                  value={newFolderName}
                  onChange={(e) => setNewFolderName(e.target.value)}
                  className="w-full px-3 py-2 bg-white dark:bg-gray-900 border border-gray-300 dark:border-gray-700 rounded-md text-gray-900 dark:text-gray-200 focus:outline-none focus:border-blue-500 placeholder-gray-500 dark:placeholder-gray-400"
                  placeholder="My Folder"
                  autoFocus
                  onKeyDown={(e) => {
                    if (e.key === 'Enter' && newFolderName.trim()) {
                      handleCreateFolder();
                    }
                  }}
                />
              </div>
            </div>

            <div className="mt-6 flex justify-end space-x-3">
              <button
                onClick={() => {
                  setShowCreateFolderDialog(false);
                  setNewFolderName('');
                  setSelectedProjectForFolder(null);
                  setParentFolderForCreate(null);
                }}
                className="px-4 py-2 text-gray-700 dark:text-gray-300 hover:text-gray-900 dark:hover:text-gray-100 transition-colors"
              >
                Cancel
              </button>
              <button
                onClick={handleCreateFolder}
                disabled={!newFolderName.trim()}
                className="px-4 py-2 bg-blue-600 hover:bg-blue-700 text-white rounded-md disabled:opacity-50 disabled:cursor-not-allowed transition-colors"
              >
                Create Folder
              </button>
            </div>
          </div>
        </div>
      )}
    </>
  );
}<|MERGE_RESOLUTION|>--- conflicted
+++ resolved
@@ -1,9 +1,5 @@
 import { useState, useEffect, useRef, useCallback } from 'react';
-<<<<<<< HEAD
-import { ChevronRight, ChevronDown, Folder as FolderIcon, FolderOpen, Plus, Settings, GripVertical, Archive } from 'lucide-react';
-=======
 import { ChevronRight, ChevronDown, Folder as FolderIcon, FolderOpen, Plus, Settings, GripVertical, Archive, GitBranch, RefreshCw } from 'lucide-react';
->>>>>>> bf5b7a0b
 import { useSessionStore } from '../stores/sessionStore';
 import { useErrorStore } from '../stores/errorStore';
 import { SessionListItem } from './SessionListItem';
