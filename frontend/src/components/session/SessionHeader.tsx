import React from 'react';
import { Session, GitCommands } from '../../types/session';
import { StatusIndicator } from '../StatusIndicator';
import { TokenUsageDisplay } from '../TokenUsageDisplay';
import { ViewTabs } from './ViewTabs';
import { ViewMode } from '../../hooks/useSessionView';
import { CommitModeIndicator } from '../CommitModeIndicator';

interface SessionHeaderProps {
  activeSession: Session;
  isEditingName: boolean;
  editName: string;
  setEditName: (name: string) => void;
  handleNameKeyDown: (e: React.KeyboardEvent<HTMLInputElement>) => void;
  handleSaveEditName: () => void;
  handleStartEditName: () => void;
  isMerging: boolean;
  handleGitPull: () => void;
  handleGitPush: () => void;
  handleRebaseMainIntoWorktree: () => void;
  hasChangesToRebase: boolean;
  gitCommands: GitCommands | null;
  handleSquashAndRebaseToMain: () => void;
  handleOpenIDE: () => void;
  mergeError: string | null;
  viewMode: ViewMode;
  setViewMode: (mode: ViewMode) => void;
  unreadActivity: {
    output: boolean;
    messages: boolean;
    changes: boolean;
    terminal: boolean;
    editor: boolean;
  };
  setUnreadActivity: (activity: any) => void;
}

export const SessionHeader: React.FC<SessionHeaderProps> = ({
  activeSession,
  isEditingName,
  editName,
  setEditName,
  handleNameKeyDown,
  handleSaveEditName,
  handleStartEditName,
  isMerging,
  handleGitPull,
  handleGitPush,
  handleRebaseMainIntoWorktree,
  hasChangesToRebase,
  gitCommands,
  handleSquashAndRebaseToMain,
  handleOpenIDE,
  mergeError,
  viewMode,
  setViewMode,
  unreadActivity,
  setUnreadActivity,
}) => {
  return (
    <div className="bg-white dark:bg-gray-800 border-b border-gray-200 dark:border-gray-700 px-4 py-3 flex-shrink-0">
      <div className="flex items-start justify-between gap-4">
        <div className="flex-1 min-w-0 relative">
          {isEditingName ? (
            <input
              type="text"
              value={editName}
              onChange={(e) => setEditName(e.target.value)}
              onKeyDown={handleNameKeyDown}
              onBlur={handleSaveEditName}
              className="font-bold text-xl bg-white dark:bg-gray-800 text-gray-900 dark:text-gray-100 px-2 py-1 rounded border border-gray-400 dark:border-gray-600 focus:border-blue-500 focus:outline-none w-full"
              autoFocus
            />
          ) : (
            <h2 
              className="font-bold text-xl text-gray-900 dark:text-gray-100 truncate cursor-pointer hover:text-gray-700 dark:hover:text-gray-600"
              onDoubleClick={handleStartEditName}
              title="Double-click to rename"
            >
              {activeSession.name}
            </h2>
          )}
          {/* Status Indicator */}
          <div className="flex items-center gap-3 mt-2">
            <StatusIndicator key={`status-${activeSession.id}-${activeSession.status}`} session={activeSession} size="medium" showText showProgress />
<<<<<<< HEAD
            <TokenUsageDisplay sessionId={activeSession.id} compact />
=======
            <CommitModeIndicator mode={activeSession.commitMode} />
>>>>>>> ced14e19
          </div>
          
          {/* Git Actions */}
          <div className="flex flex-wrap items-center gap-2 mt-2">
            <div className="flex flex-wrap items-center gap-2 relative z-20">
              {activeSession.isMainRepo ? (
                <>
                  <div className="group relative">
                    <button onClick={handleGitPull} disabled={isMerging || activeSession.status === 'running' || activeSession.status === 'initializing'} className={`px-3 py-1.5 rounded-full border transition-all flex items-center space-x-2 ${isMerging || activeSession.status === 'running' || activeSession.status === 'initializing' ? 'bg-gray-700 border-gray-600 text-gray-500 cursor-not-allowed' : 'bg-gray-700 border-blue-600 text-blue-400 hover:bg-blue-900/20 hover:border-blue-500'}`}>
                      <svg className="w-4 h-4" fill="none" stroke="currentColor" viewBox="0 0 24 24"><path strokeLinecap="round" strokeLinejoin="round" strokeWidth={2} d="M16 17l-4 4m0 0l-4-4m4 4V3" /></svg>
                      <span className="text-sm font-medium">{isMerging ? 'Pulling...' : 'Pull'}</span>
                    </button>
                    {/* Tooltip */}
                  </div>
                  <div className="group relative">
                    <button onClick={handleGitPush} disabled={isMerging || activeSession.status === 'running' || activeSession.status === 'initializing'} className={`px-3 py-1.5 rounded-full border transition-all flex items-center space-x-2 ${isMerging || activeSession.status === 'running' || activeSession.status === 'initializing' ? 'bg-gray-700 border-gray-600 text-gray-500 cursor-not-allowed' : 'bg-gray-700 border-green-600 text-green-400 hover:bg-green-900/20 hover:border-green-500'}`}>
                      <svg className="w-4 h-4" fill="none" stroke="currentColor" viewBox="0 0 24 24"><path strokeLinecap="round" strokeLinejoin="round" strokeWidth={2} d="M8 7l4-4m0 0l4 4m-4-4v18" /></svg>
                      <span className="text-sm font-medium">{isMerging ? 'Pushing...' : 'Push'}</span>
                    </button>
                    {/* Tooltip */}
                  </div>
                </>
              ) : (
                <>
                  <div className="group relative">
                    <button onClick={handleRebaseMainIntoWorktree} disabled={isMerging || activeSession.status === 'running' || activeSession.status === 'initializing' || !hasChangesToRebase} className={`px-3 py-1.5 rounded-full border transition-all flex items-center space-x-2 ${isMerging || activeSession.status === 'running' || activeSession.status === 'initializing' || !hasChangesToRebase ? 'bg-gray-200 dark:bg-gray-700 text-gray-500 cursor-not-allowed' : 'bg-white dark:bg-gray-700 border-blue-500 text-blue-600 dark:text-blue-400 hover:bg-blue-50 dark:hover:bg-blue-900/20'}`}>
                      <svg className="w-4 h-4" fill="none" stroke="currentColor" viewBox="0 0 24 24"><path strokeLinecap="round" strokeLinejoin="round" strokeWidth={2} d="M16 17l-4 4m0 0l-4-4m4 4V3" /></svg>
                      <span className="text-sm font-medium">{isMerging ? 'Rebasing...' : `Rebase from local ${gitCommands?.mainBranch || 'main'}`}</span>
                    </button>
                    {/* Tooltip */}
                  </div>
                  <div className="group relative">
                    <button onClick={handleSquashAndRebaseToMain} disabled={isMerging || activeSession.status === 'running' || activeSession.status === 'initializing'} className={`px-3 py-1.5 rounded-full border transition-all flex items-center space-x-2 ${isMerging || activeSession.status === 'running' || activeSession.status === 'initializing' ? 'bg-gray-200 dark:bg-gray-700 text-gray-500 cursor-not-allowed' : 'bg-white dark:bg-gray-700 border-green-500 text-green-600 dark:text-green-400 hover:bg-green-50 dark:hover:bg-green-900/20'}`}>
                      <svg className="w-4 h-4" fill="none" stroke="currentColor" viewBox="0 0 24 24"><path strokeLinecap="round" strokeLinejoin="round" strokeWidth={2} d="M8 7l4-4m0 0l4 4m-4-4v18" /></svg>
                      <span className="text-sm font-medium">{isMerging ? 'Squashing...' : `Rebase to ${gitCommands?.mainBranch || 'main'}`}</span>
                    </button>
                    {/* Tooltip */}
                  </div>
                  <div className="group relative">
                    <button onClick={handleOpenIDE} disabled={activeSession.status === 'initializing'} className={`px-3 py-1.5 rounded-full border transition-all flex items-center space-x-2 ${activeSession.status === 'initializing' ? 'bg-gray-200 dark:bg-gray-700 text-gray-500 cursor-not-allowed' : 'bg-white dark:bg-gray-700 border-purple-500 text-purple-600 dark:text-purple-400 hover:bg-purple-50 dark:hover:bg-purple-900/20'}`}>
                      <svg className="w-4 h-4" fill="none" stroke="currentColor" viewBox="0 0 24 24"><path strokeLinecap="round" strokeLinejoin="round" strokeWidth={2} d="M10 20l4-16m4 4l4 4-4 4M6 16l-4-4 4-4" /></svg>
                      <span className="text-sm font-medium">Open IDE</span>
                    </button>
                    {/* Tooltip */}
                  </div>
                </>
              )}
            </div>
          </div>
          {mergeError && (
            <div className="mt-2 p-2 bg-red-900/20 border border-red-800 rounded-md">
              <p className="text-sm text-red-400">{mergeError}</p>
            </div>
          )}
        </div>
        <ViewTabs
          viewMode={viewMode}
          setViewMode={setViewMode}
          unreadActivity={unreadActivity}
          setUnreadActivity={setUnreadActivity}
          jsonMessagesCount={activeSession.jsonMessages?.length || 0}
          isTerminalRunning={activeSession.isRunning || false}
        />
      </div>
    </div>
  );
}; <|MERGE_RESOLUTION|>--- conflicted
+++ resolved
@@ -83,11 +83,8 @@
           {/* Status Indicator */}
           <div className="flex items-center gap-3 mt-2">
             <StatusIndicator key={`status-${activeSession.id}-${activeSession.status}`} session={activeSession} size="medium" showText showProgress />
-<<<<<<< HEAD
             <TokenUsageDisplay sessionId={activeSession.id} compact />
-=======
             <CommitModeIndicator mode={activeSession.commitMode} />
->>>>>>> ced14e19
           </div>
           
           {/* Git Actions */}
