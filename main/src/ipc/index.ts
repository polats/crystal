import { ipcMain } from 'electron';
import type { AppServices } from './types';
import { registerAppHandlers } from './app';
import { registerUpdaterHandlers } from './updater';
import { registerSessionHandlers } from './session';
import { registerProjectHandlers } from './project';
import { registerConfigHandlers } from './config';
import { registerDialogHandlers } from './dialog';
import { registerGitHandlers } from './git';
import { registerScriptHandlers } from './script';
import { registerPromptHandlers } from './prompt';
import { registerStravuHandlers } from './stravu';
import { registerFileHandlers } from './file';
import { registerFolderHandlers } from './folders';
import { registerUIStateHandlers } from './uiState';
<<<<<<< HEAD
=======
import { registerDashboardHandlers } from './dashboard';
import { registerCommitModeHandlers } from './commitMode';
>>>>>>> ced14e19


export function registerIpcHandlers(services: AppServices): void {
  registerAppHandlers(ipcMain, services);
  registerUpdaterHandlers(ipcMain, services);
  registerSessionHandlers(ipcMain, services);
  registerProjectHandlers(ipcMain, services);
  registerConfigHandlers(ipcMain, services);
  registerDialogHandlers(ipcMain, services);
  registerGitHandlers(ipcMain, services);
  registerScriptHandlers(ipcMain, services);
  registerPromptHandlers(ipcMain, services);
  registerStravuHandlers(ipcMain, services);
  registerFileHandlers(ipcMain, services);
  registerFolderHandlers(ipcMain, services);
  registerUIStateHandlers(services);
<<<<<<< HEAD
=======
  registerDashboardHandlers(ipcMain, services);
  registerCommitModeHandlers(services.databaseService, services.logger);
>>>>>>> ced14e19
} <|MERGE_RESOLUTION|>--- conflicted
+++ resolved
@@ -13,11 +13,8 @@
 import { registerFileHandlers } from './file';
 import { registerFolderHandlers } from './folders';
 import { registerUIStateHandlers } from './uiState';
-<<<<<<< HEAD
-=======
 import { registerDashboardHandlers } from './dashboard';
 import { registerCommitModeHandlers } from './commitMode';
->>>>>>> ced14e19
 
 
 export function registerIpcHandlers(services: AppServices): void {
@@ -34,9 +31,6 @@
   registerFileHandlers(ipcMain, services);
   registerFolderHandlers(ipcMain, services);
   registerUIStateHandlers(services);
-<<<<<<< HEAD
-=======
   registerDashboardHandlers(ipcMain, services);
   registerCommitModeHandlers(services.databaseService, services.logger);
->>>>>>> ced14e19
 } 